# SPDX-License-Identifier: BSD-3-Clause
# Copyright (c) 2022 Scipp contributors (https://github.com/scipp)

from .common import require_interactive_backend, preprocess
from .figure import figure1d, figure2d
from ..core import input_node, node, Node
from ..core.utils import coord_as_bin_edges
from ..widgets import PointsTool

import scipp as sc
from numpy import ndarray
from typing import Union, Dict, Literal


class InspectorEventHandler:

    def __init__(self, data_array, root_node, fig1d, fig2d):
        self._data_array = data_array
        self._root_node = root_node
        self._fig1d = fig1d
        self._event_nodes = {}
        self._xdim = fig2d.dims['x']['dim']
        self._ydim = fig2d.dims['y']['dim']

    def make_node(self, change):
        from ..widgets import slice_dims
        event = change['event']
        event_node = Node(
            func=lambda: {
                self._xdim:
                sc.scalar(event.xdata, unit=self._data_array.meta[self._xdim].unit),
                self._ydim:
                sc.scalar(event.ydata, unit=self._data_array.meta[self._ydim].unit)
            })
        self._event_nodes[event_node.id] = event_node
        change['artist'].nodeid = event_node.id
        inspect_node = slice_dims(self._root_node, event_node)
        inspect_node.add_view(self._fig1d)
        self._fig1d.update(new_values=inspect_node.request_data(), key=inspect_node.id)

    def update_node(self, change):
        event = change['event']
        n = self._event_nodes[change['artist'].nodeid]
        n.func = lambda: {
            self._xdim: sc.scalar(event.xdata,
                                  unit=self._data_array.meta[self._xdim].unit),
            self._ydim: sc.scalar(event.ydata,
                                  unit=self._data_array.meta[self._ydim].unit)
        }
        n.notify_children(change)

    def remove_node(self, change):
        n = self._event_nodes[change['artist'].nodeid]
        pnode = n.children[0]
        self._fig1d.get_child(pnode.id).remove()
        self._fig1d.canvas.draw()
        pnode.remove()
        n.remove()


def inspector(obj: Union[sc.typing.VariableLike, ndarray],
              dim: str = None,
              *,
              operation: Literal['sum', 'mean', 'min', 'max'] = 'sum',
              orientation='horizontal',
              crop: Dict[str, Dict[str, sc.Variable]] = None,
              **kwargs):
    """
    Inspector takes in a three-dimensional input and applies a reduction operation
    (``sum`` by default) along one of the dimensions specified by ``dim``.
    It displays the result as a two-dimensional image.
    In addition, an 'inspection' tool is available in the toolbar which allows to place
    markers on the image which perform slicing at that position to retain only the third
    dimension and displays the resulting one-dimensional slice on the right hand side
    figure.

    Controls:
    - Click to make new point
    - Drag existing point to move it
    - Middle-click to delete point

    Parameters
    ----------
    obj:
        The object to be plotted.
    dim:
        The dimension along which to apply the reduction operation. This will also be
        the dimension that remains in the one-dimensional slices generated by adding
        markers on the image. If no dim is provided, the last (inner) dim of the input
        data will be used.
    operation:
        The operation to apply along the third (undisplayed) dimension specified by
        ``dim``.
    crop:
        Set the axis limits. Limits should be given as a dict with one entry per
        dimension to be cropped. Each entry should be a nested dict containing scalar
        values for ``'min'`` and/or ``'max'``. Example:
        ``da.plot(crop={'time': {'min': 2 * sc.Unit('s'), 'max': 40 * sc.Unit('s')}})``
    **kwargs:
        See :py:func:`plopp.plot` for the full list of figure customization arguments.

    Returns
    -------
    :
        A :class:`Box` which will contain two :class:`Figure` and one slider widget.
    """
    if obj.ndim != 3:
        raise ValueError('The inspector plot currently only work with '
                         f'three-dimensional data, found {obj.ndim} dims.')
    require_interactive_backend('inspector')

    da = preprocess(obj, crop=crop, ignore_size=True)
    a = input_node(da)
    if dim is None:
        dim = da.dims[-1]

    # Convert dimension coords to bin edges
    for d in set(da.dims) - set([dim]):
        da.coords[d] = coord_as_bin_edges(da, d)

    op_node = node(getattr(sc, operation), dim=dim)(a)
    f2d = figure2d(op_node, **{**{'crop': crop}, **kwargs})
    f1d = figure1d()
    ev_handler = InspectorEventHandler(data_array=da, root_node=a, fig1d=f1d, fig2d=f2d)
    pts = PointsTool(ax=f2d.canvas.ax, tooltip='Add inspector points')
    pts.points.on_create = ev_handler.make_node
    pts.points.on_vertex_move = ev_handler.update_node
    pts.points.on_remove = ev_handler.remove_node
    f2d.toolbar['inspect'] = pts
<<<<<<< HEAD
    from plopp.widgets import Box
    out = [f2d, f1d]
    if orientation == 'horizontal':
        out = [out]
    return Box(out)
=======
    from ..widgets import Box
    return Box([[f2d, f1d]])
>>>>>>> d5389e45
<|MERGE_RESOLUTION|>--- conflicted
+++ resolved
@@ -52,7 +52,7 @@
     def remove_node(self, change):
         n = self._event_nodes[change['artist'].nodeid]
         pnode = n.children[0]
-        self._fig1d.get_child(pnode.id).remove()
+        self._fig1d.artists[pnode.id].remove()
         self._fig1d.canvas.draw()
         pnode.remove()
         n.remove()
@@ -127,13 +127,8 @@
     pts.points.on_vertex_move = ev_handler.update_node
     pts.points.on_remove = ev_handler.remove_node
     f2d.toolbar['inspect'] = pts
-<<<<<<< HEAD
-    from plopp.widgets import Box
+    from ..widgets import Box
     out = [f2d, f1d]
     if orientation == 'horizontal':
         out = [out]
-    return Box(out)
-=======
-    from ..widgets import Box
-    return Box([[f2d, f1d]])
->>>>>>> d5389e45
+    return Box(out)
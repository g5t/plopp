# SPDX-License-Identifier: BSD-3-Clause
# Copyright (c) 2022 Scipp contributors (https://github.com/scipp)

from .figure import Figure
from .toolbar import Toolbar

from ipywidgets import VBox, HBox


<<<<<<< HEAD
class InteractiveFig(Figure, VBox):
=======
def _running_in_jupyter() -> bool:
    """
    Detect whether Python is running in Jupyter.

    Note that this includes not only Jupyter notebooks
    but also Jupyter console and qtconsole.
    """
    try:
        from IPython import get_ipython
        import ipykernel.zmqshell
    except ImportError:
        # Cannot be Jupyter if IPython is not installed.
        return False

    return isinstance(get_ipython(), ipykernel.zmqshell.ZMQInteractiveShell)


def _is_sphinx_build():
    """
    Returns `True` if we are running inside a sphinx documentation build.
    """
    if not _running_in_jupyter():
        return False
    from IPython import get_ipython
    ipy = get_ipython()
    cfg = ipy.config
    meta = cfg["Session"]["metadata"]
    if hasattr(meta, "to_dict"):
        meta = meta.to_dict()
    return meta.get("scipp_sphinx_build", False)


class SideBar(list, Displayable):
>>>>>>> c65017ac

    def __init__(self, *args, **kwargs):

        Figure.__init__(self, *args, **kwargs)
        VBox.__init__(self, [
            self.top_bar,
            HBox([self.left_bar, self._fig.canvas, self.right_bar]), self.bottom_bar
        ])

    def _post_init(self):

        self._fig.canvas.toolbar_visible = False
        self._fig.canvas.header_visible = False

        self.left_bar = VBox()
        self.right_bar = VBox()
        self.bottom_bar = HBox()
        self.top_bar = HBox()

        self.toolbar = Toolbar(
            tools={
                'home': self.home,
                'pan': self.pan,
                'zoom': self.zoom,
                'logx': self.logx,
                'logy': self.logy,
                'save': self.save
            })
        self._fig.canvas.toolbar_visible = False
        self._fig.canvas.header_visible = False
<<<<<<< HEAD
        self.left_bar.children = tuple([self.toolbar])
=======
        self.left_bar.append(self.toolbar)

    def to_widget(self) -> ipw.Widget:
        """
        Convert the Matplotlib figure to a widget.
        """
        canvas = self._to_image() if _is_sphinx_build() else self._fig.canvas
        return ipw.VBox([
            self.top_bar.to_widget(),
            ipw.HBox([self.left_bar.to_widget(), canvas,
                      self.right_bar.to_widget()]),
            self.bottom_bar.to_widget()
        ])
>>>>>>> c65017ac

    def home(self):
        self._autoscale()
        self.crop(**self._crop)
        self.draw()

    def pan(self):
        if self._fig.canvas.toolbar.mode == 'zoom rect':
            self.toolbar.zoom()
        self._fig.canvas.toolbar.pan()

    def zoom(self):
        if self._fig.canvas.toolbar.mode == 'pan/zoom':
            self.toolbar.pan()
        self._fig.canvas.toolbar.zoom()

    def save(self):
        self._fig.canvas.toolbar.save_figure()

    def logx(self):
        super().logx()
        self.toolbar.logx.value = self._ax.get_xscale() == 'log'

    def logy(self):
        super().logy()
        self.toolbar.logy.value = self._ax.get_yscale() == 'log'<|MERGE_RESOLUTION|>--- conflicted
+++ resolved
@@ -7,9 +7,6 @@
 from ipywidgets import VBox, HBox
 
 
-<<<<<<< HEAD
-class InteractiveFig(Figure, VBox):
-=======
 def _running_in_jupyter() -> bool:
     """
     Detect whether Python is running in Jupyter.
@@ -42,15 +39,18 @@
     return meta.get("scipp_sphinx_build", False)
 
 
-class SideBar(list, Displayable):
->>>>>>> c65017ac
+class InteractiveFig(Figure, VBox):
 
     def __init__(self, *args, **kwargs):
 
         Figure.__init__(self, *args, **kwargs)
         VBox.__init__(self, [
             self.top_bar,
-            HBox([self.left_bar, self._fig.canvas, self.right_bar]), self.bottom_bar
+            HBox([
+                self.left_bar,
+                self._to_image() if _is_sphinx_build() else self._fig.canvas,
+                self.right_bar
+            ]), self.bottom_bar
         ])
 
     def _post_init(self):
@@ -74,23 +74,7 @@
             })
         self._fig.canvas.toolbar_visible = False
         self._fig.canvas.header_visible = False
-<<<<<<< HEAD
         self.left_bar.children = tuple([self.toolbar])
-=======
-        self.left_bar.append(self.toolbar)
-
-    def to_widget(self) -> ipw.Widget:
-        """
-        Convert the Matplotlib figure to a widget.
-        """
-        canvas = self._to_image() if _is_sphinx_build() else self._fig.canvas
-        return ipw.VBox([
-            self.top_bar.to_widget(),
-            ipw.HBox([self.left_bar.to_widget(), canvas,
-                      self.right_bar.to_widget()]),
-            self.bottom_bar.to_widget()
-        ])
->>>>>>> c65017ac
 
     def home(self):
         self._autoscale()

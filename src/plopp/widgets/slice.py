# SPDX-License-Identifier: BSD-3-Clause
# Copyright (c) 2022 Scipp contributors (https://github.com/scipp)

from scipp import DataArray
from ..tools import value_to_string
from ..model import node

import ipywidgets as ipw
from typing import Callable


def _coord_to_string(coord):
    out = value_to_string(coord.values)
    if coord.unit is not None:
        out += f" [{coord.unit}]"
    return out


<<<<<<< HEAD
class SliceWidget(ipw.VBox):
=======
    def to_widget(self) -> ipw.Widget:
        self.render()
        return ipw.VBox(list(self._labels.values()))

    def _update(self, new_coords):
        for dim, lab in self._labels.items():
            if dim in new_coords:
                lab.value = value_to_string(
                    new_coords[dim].values) + f" [{new_coords[dim].unit}]"

    def notify_view(self, message):
        node_id = message["node_id"]
        new_values = self._graph_nodes[node_id].request_data()
        self._update(new_values.meta)

    def render(self):
        for n in self._graph_nodes.values():
            new_values = n.request_data()
            self._update(new_coords=new_values.meta)


class SliceWidget(Displayable):
>>>>>>> c65017ac
    """
    Widgets containing a slider for each of the input's dimensions, as well as
    buttons to modify the currently displayed axes.
    """

    def __init__(self, data_array, dims: list):
        self._container = []
        self._slider_dims = dims
        self.controls = {}
        self.view = None
        children = []

        for dim in dims:
            coord = data_array.meta[dim]
            slider = ipw.IntSlider(step=1,
                                   description=dim,
                                   min=0,
                                   max=data_array.sizes[dim],
                                   continuous_update=True,
                                   readout=False,
<<<<<<< HEAD
                                   layout={"width": "200px"})
=======
                                   layout={"width": "200px"},
                                   style={'description_width': 'initial'})
>>>>>>> c65017ac
            continuous_update = ipw.Checkbox(value=True,
                                             tooltip="Continuous update",
                                             indent=False,
                                             layout={"width": "20px"})
            label = ipw.Label(value=_coord_to_string(coord[dim, 0]))
            ipw.jslink((continuous_update, 'value'), (slider, 'continuous_update'))

            self.controls[dim] = {
                'continuous': continuous_update,
                'slider': slider,
                'label': label,
                'coord': coord
            }
            slider.observe(self._update_label, names='value')
            children.append(ipw.HBox([continuous_update, slider, label]))

        super().__init__(children)

    def _update_label(self, change):
        dim = change['owner'].description
        coord = self.controls[dim]['coord'][dim, change['new']]
        self.controls[dim]['label'].value = _coord_to_string(coord)

    def _plopp_observe(self, callback: Callable, **kwargs):
        """
        TODO: Cannot name this method 'observe' when inheriting from HBox, so we name
        it '_plopp_observe' instead (see https://bit.ly/3SggPVS).
        """
        for dim in self.controls:
            self.controls[dim]['slider'].observe(callback, **kwargs)

    @property
    def value(self) -> dict:
        return {dim: self.controls[dim]['slider'].value for dim in self._slider_dims}


@node
def slice_dims(data_array: DataArray, slices: dict) -> DataArray:
    """
    Slice the data according to input slices.
    """
    out = data_array
    for dim, sl in slices.items():
        out = out[dim, sl]
    return out<|MERGE_RESOLUTION|>--- conflicted
+++ resolved
@@ -16,32 +16,7 @@
     return out
 
 
-<<<<<<< HEAD
 class SliceWidget(ipw.VBox):
-=======
-    def to_widget(self) -> ipw.Widget:
-        self.render()
-        return ipw.VBox(list(self._labels.values()))
-
-    def _update(self, new_coords):
-        for dim, lab in self._labels.items():
-            if dim in new_coords:
-                lab.value = value_to_string(
-                    new_coords[dim].values) + f" [{new_coords[dim].unit}]"
-
-    def notify_view(self, message):
-        node_id = message["node_id"]
-        new_values = self._graph_nodes[node_id].request_data()
-        self._update(new_values.meta)
-
-    def render(self):
-        for n in self._graph_nodes.values():
-            new_values = n.request_data()
-            self._update(new_coords=new_values.meta)
-
-
-class SliceWidget(Displayable):
->>>>>>> c65017ac
     """
     Widgets containing a slider for each of the input's dimensions, as well as
     buttons to modify the currently displayed axes.
@@ -62,12 +37,8 @@
                                    max=data_array.sizes[dim],
                                    continuous_update=True,
                                    readout=False,
-<<<<<<< HEAD
-                                   layout={"width": "200px"})
-=======
                                    layout={"width": "200px"},
                                    style={'description_width': 'initial'})
->>>>>>> c65017ac
             continuous_update = ipw.Checkbox(value=True,
                                              tooltip="Continuous update",
                                              indent=False,

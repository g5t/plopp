--- conflicted
+++ resolved
@@ -80,12 +80,9 @@
                              grid=grid,
                              figsize=figsize,
                              title=title,
-<<<<<<< HEAD
-                             ax=ax)
-=======
+                             ax=ax,
                              vmin=vmin,
                              vmax=vmax)
->>>>>>> 67dd017e
         self.canvas.yscale = norm
 
         self.render()

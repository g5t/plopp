# SPDX-License-Identifier: BSD-3-Clause
# Copyright (c) 2022 Scipp contributors (https://github.com/scipp)

from scipp import scalar, concat, midpoints
import uuid
from functools import reduce


def coord_as_bin_edges(da, key, dim=None):
    """
    If coordinate `key` in DataArray da is already bin edges, return it unchanged.
    If it is midpoints, return as bin edges.
    """
    if dim is None:
        dim = key
    x = da.meta[key]
    if da.meta.is_edges(key, dim=dim):
        return x
    idim = x.dims.index(dim)
    if x.shape[idim] < 2:
        half = scalar(0.5, unit=x.unit)
        return concat([x[dim, 0:1] - half, x[dim, 0:1] + half], dim)
    else:
        center = midpoints(x, dim=dim)
        # Note: use range of 0:1 to keep dimension dim in the slice to avoid
        # switching round dimension order in concatenate step.
        left = center[dim, 0:1] - (x[dim, 1] - x[dim, 0])
        right = center[dim, -1] + (x[dim, -1] - x[dim, -2])
        return concat([left, center, right], dim)


def repeat(x, dim, n):
    """
    Equivalent of Numpy's `repeat` function: repeat the values of a variable `n` times
    along dimension `dim`.
    """
    index = x.dims.index(dim) + 1
    dummy_dim = uuid.uuid4().hex
    new_dims = list(x.dims)
    new_dims.insert(index, dummy_dim)
    new_shape = list(x.shape)
    new_shape.insert(index, n)
    return x.broadcast(dims=new_dims, shape=new_shape).flatten(dims=[dim, dummy_dim],
                                                               to=dim)


def number_to_variable(x):
    """
    Convert the input int or float to a variable.
    """
    return scalar(x, unit=None) if isinstance(x, (int, float)) else x


def name_with_unit(var=None, name=None, log=False):
    """
    Make a column title or axis label with "Name [unit]".
    """
    text = ""
    if name is not None:
        text = name
    elif var is not None:
        text = str(var.dims[-1])

    if log:
        text = "log\u2081\u2080(" + text + ")"
    if var is not None:
        unit = var.unit if var.bins is None else var.bins.constituents["data"].unit
        if unit is not None:
            text += f" [{unit}]"
    return text


def value_to_string(val, precision=3):
    """
    Convert a number to a human readable string.
    """
    if (not isinstance(val, float)) or (val == 0):
        text = str(val)
    elif (abs(val) >= 10.0**(precision+1)) or \
         (abs(val) <= 10.0**(-precision-1)):
        text = "{val:.{prec}e}".format(val=val, prec=precision)
    else:
        text = "{}".format(val)
        if len(text) > precision + 2 + (text[0] == '-'):
            text = "{val:.{prec}f}".format(val=val, prec=precision)
    return text


<<<<<<< HEAD
def coord_to_string(coord):
    out = value_to_string(coord.values)
    if coord.unit is not None:
        out += f" [{coord.unit}]"
    return out
=======
def merge_masks(masks):
    """
    Combine all masks into a single one using the OR operation.
    """
    return reduce(lambda a, b: a | b, masks.values())
>>>>>>> f948504e
<|MERGE_RESOLUTION|>--- conflicted
+++ resolved
@@ -86,16 +86,15 @@
     return text
 
 
-<<<<<<< HEAD
-def coord_to_string(coord):
-    out = value_to_string(coord.values)
-    if coord.unit is not None:
-        out += f" [{coord.unit}]"
-    return out
-=======
 def merge_masks(masks):
     """
     Combine all masks into a single one using the OR operation.
     """
     return reduce(lambda a, b: a | b, masks.values())
->>>>>>> f948504e
+
+
+def coord_to_string(coord):
+    out = value_to_string(coord.values)
+    if coord.unit is not None:
+        out += f" [{coord.unit}]"
+    return out
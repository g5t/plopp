--- conflicted
+++ resolved
@@ -125,11 +125,7 @@
 
 
 def test_figsize():
-<<<<<<< HEAD
-    da = dense_data_array(ndim=1)
-=======
     da = data_array(ndim=1)
->>>>>>> 9790726b
     size = (6.1, 3.3)
     fig = Figure1d(input_node(da), figsize=size)
     assert np.allclose(fig.canvas.fig.get_size_inches(), size)
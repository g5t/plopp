--- conflicted
+++ resolved
@@ -153,11 +153,7 @@
 
 
 def test_figsize():
-<<<<<<< HEAD
-    da = dense_data_array(ndim=2)
-=======
     da = data_array(ndim=2)
->>>>>>> 9790726b
     size = (8.1, 8.3)
     fig = Figure2d(input_node(da), figsize=size)
     assert np.allclose(fig.canvas.fig.get_size_inches(), size)